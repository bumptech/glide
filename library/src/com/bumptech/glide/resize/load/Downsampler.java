package com.bumptech.glide.resize.load;

import android.annotation.TargetApi;
import android.graphics.Bitmap;
import android.graphics.BitmapFactory;
import android.os.Build;
import com.bumptech.glide.resize.RecyclableBufferedInputStream;
import com.bumptech.glide.resize.bitmap_recycle.BitmapPool;
import com.bumptech.glide.util.Log;

import java.io.IOException;

/**
 * A base class with methods for loading and decoding images from InputStreams.
 */
public abstract class Downsampler {
    private final String id = getClass().toString();

    /**
     * Load and scale the image uniformly (maintaining the image's aspect ratio) so that the dimensions of the image
     * will be greater than or equal to the given width and height.
     *
     */
    public static Downsampler AT_LEAST = new Downsampler() {
        @Override
        protected int getSampleSize(int inWidth, int inHeight, int outWidth, int outHeight) {
            return Math.min(inHeight / outHeight, inWidth / outWidth);
        }
    };

    /**
     * Load and scale the image uniformly (maintaining the image's aspect ratio) so that the dimensions of the image
     * will be less than or equal to the given width and height.
     *
     */
    public static Downsampler AT_MOST = new Downsampler() {
        @Override
        protected int getSampleSize(int inWidth, int inHeight, int outWidth, int outHeight) {
            return Math.max(inHeight / outHeight, inWidth / outWidth);
        }
    };

    /**
     * Load the image at its original size
     *
     */
    public static Downsampler NONE = new Downsampler() {
        @Override
        protected int getSampleSize(int inWidth, int inHeight, int outWidth, int outHeight) {
            return 0;
        }
    };

    private static final int MARK_POSITION = 1024 * 1024; //1mb

    /**
     * Load the image for the given InputStream. If a recycled Bitmap whose dimensions exactly match those of the image
     * for the given InputStream is available, the operation is much less expensive in terms of memory.
     *
     * Note - this method will throw an exception of a Bitmap with dimensions not matching those of the image for the
     * given InputStream is provided.
     *
     * @param bis An InputStream to the data for the image
     * @param options The options to pass to {@link BitmapFactory#decodeStream(java.io.InputStream, android.graphics.Rect, android.graphics.BitmapFactory.Options)}
     * @param pool A pool of recycled bitmaps
     * @param outWidth The width the final image should be close to
     * @param outHeight The height the final image should be close to
     * @return A new bitmap containing the image from the given InputStream, or recycle if recycle is not null
     */
    public Bitmap downsample(RecyclableBufferedInputStream bis, BitmapFactory.Options options, BitmapPool pool, int outWidth, int outHeight) {
        bis.mark(MARK_POSITION);
        int orientation = 0;
        try {
            orientation = new ImageHeaderParser(bis).getOrientation();
        } catch (IOException e) {
            e.printStackTrace();
        }
        try {
            bis.reset();
        } catch (IOException e) {
            e.printStackTrace();
        }

        final int[] inDimens = getDimensions(bis, options);
        final int inWidth = inDimens[0];
        final int inHeight = inDimens[1];

        final int degreesToRotate = ImageResizer.getExifOrientationDegrees(orientation);
        final int sampleSize;
        if (degreesToRotate == 90 || degreesToRotate == 270) {
            //if we're rotating the image +-90 degrees, we need to downsample accordingly so the image width is
            //decreased to near our target's height and the image height is decreased to near our target width
            sampleSize = getSampleSize(inHeight, inWidth, outWidth, outHeight);
        } else {
            sampleSize = getSampleSize(inWidth, inHeight, outWidth, outHeight);
        }

        final Bitmap downsampled = downsampleWithSize(bis, options, pool, inWidth, inHeight, sampleSize);
        final Bitmap rotated = ImageResizer.rotateImageExif(downsampled, pool, orientation);

        if (downsampled != rotated) {
            pool.put(downsampled);
        }

        return rotated;
    }

    protected Bitmap downsampleWithSize(RecyclableBufferedInputStream bis, BitmapFactory.Options options, BitmapPool pool, int inWidth, int inHeight, int sampleSize) {
        if (sampleSize > 1) {
            options.inSampleSize = sampleSize;
        } else {
            setInBitmap(options, pool.get(inWidth, inHeight, getConfig(bis)));
        }
        return decodeStream(bis, options);
    }

    private Bitmap.Config getConfig(RecyclableBufferedInputStream bis) {
        Bitmap.Config result = Bitmap.Config.RGB_565;
        bis.mark(1024); //we probably only need 25, but this is safer (particularly since the buffer size is > 1024)
        try {
            result = new ImageHeaderParser(bis).hasAlpha() ? Bitmap.Config.ARGB_8888 : Bitmap.Config.RGB_565;
        } catch (IOException e) {
            e.printStackTrace();
        } finally {
            try {
                bis.reset();
            } catch (IOException e) {
                e.printStackTrace();
            }
        }
        return result;
    }

    /**
     * Get some id that uniquely identifies the downsample for use as part of a cache key
     * @return A unique String
     */
    public String getId() {
        return id;
    }

    /**
     * Determine the amount of downsampling to use for a load given the dimensions of the image to be downsampled and
     * the dimensions of the view/target the image will be displayed in.
     *
     * @see BitmapFactory.Options#inSampleSize
     *
     * @param inWidth The width of the image to be downsampled
     * @param inHeight The height of the image to be downsampled
     * @param outWidth The width of the view/target the image will be displayed in
     * @param outHeight The height of the view/target the imag will be displayed in
     * @return An integer to pass in to {@link BitmapFactory#decodeStream(java.io.InputStream, android.graphics.Rect, android.graphics.BitmapFactory.Options)}
     */
    protected abstract int getSampleSize(int inWidth, int inHeight, int outWidth, int outHeight);

    /**
     * A method for getting the dimensions of an image from the given InputStream
     *
     * @param bis The InputStream representing the image
     * @param options The options to pass to {@link BitmapFactory#decodeStream(java.io.InputStream, android.graphics.Rect, android.graphics.BitmapFactory.Options)}
     * @return an array containing the dimensions of the image in the form {width, height}
     */
    public int[] getDimensions(RecyclableBufferedInputStream bis, BitmapFactory.Options options) {
        options.inJustDecodeBounds = true;
        decodeStream(bis, options);
        options.inJustDecodeBounds = false;
        return new int[] { options.outWidth, options.outHeight };
    }


    private Bitmap decodeStream(RecyclableBufferedInputStream bis, BitmapFactory.Options options) {
         if (options.inJustDecodeBounds) {
             bis.mark(MARK_POSITION); //this is large, but jpeg headers are not size bounded so we need
                         //something large enough to minimize the possibility of not being able to fit
                         //enough of the header in the buffer to get the image size so that we don't fail
                         //to load images. The BufferedInputStream will create a new buffer of 2x the
                         //original size each time we use up the buffer space without passing the mark so
                         //this is a maximum bound on the buffer size, not a default. Most of the time we
                         //won't go past our pre-allocated 16kb
         }

<<<<<<< HEAD
        Bitmap result = null;
        
=======
        final Bitmap result = BitmapFactory.decodeStream(bis, null, options);
        if (result == null && !options.inJustDecodeBounds) {
            throw new IllegalArgumentException("IP: null result, sampleSize=" + options.inSampleSize);
        }

>>>>>>> da907379
        try {
            result = BitmapFactory.decodeStream(bis, null, options);
            
            if (options.inJustDecodeBounds) {
                bis.reset();
                bis.clearMark();
            } else {
                bis.close();
            }
        } catch (IOException e) {
            Log.d("Downsampler: exception loading inDecodeBounds=" + options.inJustDecodeBounds + " sample=" + options.inSampleSize);
            e.printStackTrace();
        } catch (IllegalArgumentException e) {
            e.printStackTrace();
        }

        return result;
    }

    @TargetApi(11)
    private static void setInBitmap(BitmapFactory.Options options, Bitmap recycled) {
        if (Build.VERSION.SDK_INT >= 11) {
            options.inBitmap = recycled;
        }
    }
}<|MERGE_RESOLUTION|>--- conflicted
+++ resolved
@@ -179,19 +179,12 @@
                          //won't go past our pre-allocated 16kb
          }
 
-<<<<<<< HEAD
-        Bitmap result = null;
-        
-=======
         final Bitmap result = BitmapFactory.decodeStream(bis, null, options);
         if (result == null && !options.inJustDecodeBounds) {
             throw new IllegalArgumentException("IP: null result, sampleSize=" + options.inSampleSize);
         }
 
->>>>>>> da907379
-        try {
-            result = BitmapFactory.decodeStream(bis, null, options);
-            
+        try {
             if (options.inJustDecodeBounds) {
                 bis.reset();
                 bis.clearMark();
@@ -201,8 +194,6 @@
         } catch (IOException e) {
             Log.d("Downsampler: exception loading inDecodeBounds=" + options.inJustDecodeBounds + " sample=" + options.inSampleSize);
             e.printStackTrace();
-        } catch (IllegalArgumentException e) {
-            e.printStackTrace();
         }
 
         return result;
