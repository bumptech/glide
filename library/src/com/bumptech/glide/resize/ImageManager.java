--- conflicted
+++ resolved
@@ -324,16 +324,12 @@
                     } catch (IOException e) {
                         //this is probably a corrupt or full sd card, so default to not using a disk cache
                         e.printStackTrace();
-                        diskCache = new DiskCacheAdapter();
                     }
                 }
-<<<<<<< HEAD
-=======
 
                 if (diskCache == null) {
                     diskCache = new DiskCacheAdapter();
                 }
->>>>>>> 3d894a9c
             }
 
             if (!recycleBitmaps) {
