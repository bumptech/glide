--- conflicted
+++ resolved
@@ -42,140 +42,6 @@
   private RequestManagerRetriever retriever;
   private int initialSdkVersion;
 
-<<<<<<< HEAD
-    @Before
-    public void setUp() {
-        retriever = new RequestManagerRetriever();
-
-        harnesses = new RetrieverHarness[] { new DefaultRetrieverHarness(), new SupportRetrieverHarness() };
-
-        initialSdkVersion = Build.VERSION.SDK_INT;
-        Util.setSdkVersionInt(18);
-    }
-
-    @After
-    public void tearDown() {
-        Util.setSdkVersionInt(initialSdkVersion);
-
-        Robolectric.shadowOf(Looper.getMainLooper()).runToEndOfTasks();
-        assertThat(retriever.pendingRequestManagerFragments).isEmpty();
-        assertThat(retriever.pendingSupportRequestManagerFragments).isEmpty();
-    }
-
-    @Test
-    public void testCreatesNewFragmentIfNoneExists() {
-        for (RetrieverHarness harness : harnesses) {
-            harness.doGet();
-
-            Robolectric.shadowOf(Looper.getMainLooper()).runToEndOfTasks();
-            assertTrue(harness.hasFragmentWithTag(RequestManagerRetriever.FRAGMENT_TAG));
-        }
-    }
-
-    @Test
-    public void testReturnsNewManagerIfNoneExists() {
-        for (RetrieverHarness harness : harnesses) {
-            assertNotNull(harness.doGet());
-        }
-    }
-
-    @Test
-    public void testReturnsExistingRequestManagerIfExists() {
-        for (RetrieverHarness harness : harnesses) {
-            RequestManager requestManager = mock(RequestManager.class);
-
-            harness.addFragmentWithTag(RequestManagerRetriever.FRAGMENT_TAG, requestManager);
-
-            assertEquals(requestManager, harness.doGet());
-        }
-    }
-
-    @Test
-    public void testReturnsNewRequestManagerIfFragmentExistsButHasNoRequestManager() {
-        for (RetrieverHarness harness : harnesses) {
-            harness.addFragmentWithTag(RequestManagerRetriever.FRAGMENT_TAG, null);
-
-            assertNotNull(harness.doGet());
-        }
-    }
-
-    @Test
-    public void testSavesNewRequestManagerToFragmentIfCreatesRequestManagerForExistingFragment() {
-        for (RetrieverHarness harness : harnesses) {
-            harness.addFragmentWithTag(RequestManagerRetriever.FRAGMENT_TAG, null);
-            RequestManager first = harness.doGet();
-            RequestManager second = harness.doGet();
-
-            assertEquals(first, second);
-        }
-    }
-
-    @Test
-    public void testHasValidTag() {
-        assertEquals(RequestManagerRetriever.class.getPackage().getName(), RequestManagerRetriever.FRAGMENT_TAG);
-    }
-
-    @Test
-    public void testCanGetRequestManagerFromActivity() {
-        Activity activity = Robolectric.buildActivity(Activity.class).create().start().get();
-        RequestManager manager = retriever.get(activity);
-        assertEquals(manager, retriever.get(activity));
-    }
-
-    @Test
-    public void testSupportCanGetRequestManagerFromActivity() {
-        FragmentActivity fragmentActivity = Robolectric.buildActivity(FragmentActivity.class).create().start().get();
-        RequestManager manager = retriever.get(fragmentActivity);
-        assertEquals(manager, retriever.get(fragmentActivity));
-    }
-
-    @Test
-    public void testCanGetRequestManagerFromFragment() {
-        Activity activity = Robolectric.buildActivity(Activity.class).create().start().resume().get();
-        android.app.Fragment fragment = new android.app.Fragment();
-        activity.getFragmentManager()
-                .beginTransaction()
-                .add(fragment, PARENT_TAG)
-                .commit();
-        activity.getFragmentManager().executePendingTransactions();
-
-        RequestManager manager = retriever.get(fragment);
-        assertEquals(manager, retriever.get(fragment));
-    }
-
-    @Test
-    public void testSupportCanGetRequestManagerFromFragment() {
-        FragmentActivity activity = Robolectric.buildActivity(FragmentActivity.class).create().start().resume().get();
-        Fragment fragment = new Fragment();
-        activity.getSupportFragmentManager()
-                .beginTransaction()
-                .add(fragment, PARENT_TAG)
-                .commit();
-        activity.getSupportFragmentManager().executePendingTransactions();
-
-        RequestManager manager = retriever.get(fragment);
-        assertEquals(manager, retriever.get(fragment));
-    }
-
-    @Test
-    public void testCanGetRequestManagerFromDetachedFragment() {
-      helpTestCanGetRequestManagerFromDetachedFragment();
-    }
-
-    @Test
-    public void testCanGetRequestManagerFromDetachedFragment_PreJellyBeanMr1() {
-      Util.setSdkVersionInt(Build.VERSION_CODES.JELLY_BEAN);
-      helpTestCanGetRequestManagerFromDetachedFragment();
-    }
-
-    private void helpTestCanGetRequestManagerFromDetachedFragment() {
-      Activity activity = Robolectric.buildActivity(Activity.class).create().start().resume().get();
-      android.app.Fragment fragment = new android.app.Fragment();
-      activity.getFragmentManager()
-        .beginTransaction()
-        .add(fragment, PARENT_TAG)
-        .detach(fragment)
-=======
   @Before
   public void setUp() {
     retriever = new RequestManagerRetriever();
@@ -303,7 +169,6 @@
     Activity activity = Robolectric.buildActivity(Activity.class).create().start().resume().get();
     android.app.Fragment fragment = new android.app.Fragment();
     activity.getFragmentManager().beginTransaction().add(fragment, PARENT_TAG).detach(fragment)
->>>>>>> 7e0f8734
         .commit();
     activity.getFragmentManager().executePendingTransactions();
 
@@ -565,96 +430,6 @@
       return retriever.get(controller.get());
     }
 
-<<<<<<< HEAD
-    public class DefaultRetrieverHarness implements RetrieverHarness {
-        private final ActivityController<Activity> controller = Robolectric.buildActivity(Activity.class);
-        private final android.app.Fragment parent;
-
-        public DefaultRetrieverHarness() {
-            this.parent = new android.app.Fragment();
-
-            controller.create();
-            controller.get().getFragmentManager()
-                .beginTransaction()
-                .add(parent, PARENT_TAG)
-                .commitAllowingStateLoss();
-            controller.get().getFragmentManager().executePendingTransactions();
-            controller.start().resume();
-        }
-
-        @Override
-        public ActivityController getController() {
-            return controller;
-        }
-
-        @Override
-        public RequestManager doGet() {
-            return retriever.get(controller.get());
-        }
-
-        @Override
-        public boolean hasFragmentWithTag(String tag) {
-            return null != controller.get()
-                .getFragmentManager()
-                .findFragmentByTag(RequestManagerRetriever.FRAGMENT_TAG);
-        }
-
-        @Override
-        public void addFragmentWithTag(String tag, RequestManager requestManager) {
-            RequestManagerFragment fragment = new RequestManagerFragment();
-            fragment.setRequestManager(requestManager);
-            controller.get().getFragmentManager()
-                    .beginTransaction()
-                    .add(fragment, RequestManagerRetriever.FRAGMENT_TAG)
-                    .commitAllowingStateLoss();
-            controller.get().getFragmentManager().executePendingTransactions();
-        }
-    }
-
-    public class SupportRetrieverHarness implements RetrieverHarness {
-        private final ActivityController<FragmentActivity> controller = Robolectric.buildActivity(
-                FragmentActivity.class);
-        private final Fragment parent;
-
-        public SupportRetrieverHarness() {
-            this.parent = new Fragment();
-
-            controller.create();
-            controller.get().getSupportFragmentManager()
-                    .beginTransaction()
-                    .add(parent, PARENT_TAG)
-                    .commitAllowingStateLoss();
-            controller.get().getSupportFragmentManager().executePendingTransactions();
-            controller.start().resume();
-        }
-
-        @Override
-        public ActivityController getController() {
-            return controller;
-        }
-
-        @Override
-        public RequestManager doGet() {
-            return retriever.get(controller.get());
-        }
-
-        @Override
-        public boolean hasFragmentWithTag(String tag) {
-            return controller.get().getSupportFragmentManager().findFragmentByTag(RequestManagerRetriever.FRAGMENT_TAG)
-                    != null;
-        }
-
-        @Override
-        public void addFragmentWithTag(String tag, RequestManager manager) {
-            SupportRequestManagerFragment fragment = new SupportRequestManagerFragment();
-            fragment.setRequestManager(manager);
-            controller.get().getSupportFragmentManager()
-                    .beginTransaction()
-                    .add(fragment, RequestManagerRetriever.FRAGMENT_TAG)
-                    .commitAllowingStateLoss();
-            controller.get().getSupportFragmentManager().executePendingTransactions();
-        }
-=======
     @Override
     public boolean hasFragmentWithTag(String tag) {
       return controller.get().getSupportFragmentManager()
@@ -668,7 +443,6 @@
       controller.get().getSupportFragmentManager().beginTransaction()
           .add(fragment, RequestManagerRetriever.FRAGMENT_TAG).commitAllowingStateLoss();
       controller.get().getSupportFragmentManager().executePendingTransactions();
->>>>>>> 7e0f8734
     }
   }
 }