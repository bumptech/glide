package com.bumptech.glide.load.engine.bitmap_recycle;

import android.annotation.SuppressLint;
import android.annotation.TargetApi;
import android.graphics.Bitmap;
import android.graphics.Color;
import android.os.Build;
import android.util.Log;

import java.util.Arrays;
import java.util.Collections;
import java.util.HashSet;
import java.util.Set;

/**
 * An {@link com.bumptech.glide.load.engine.bitmap_recycle.BitmapPool} implementation that uses an
 * {@link com.bumptech.glide.load.engine.bitmap_recycle.LruPoolStrategy} to bucket {@link Bitmap}s
 * and then uses an LRU eviction policy to evict {@link android.graphics.Bitmap}s from the least
 * recently used bucket in order to keep the pool below a given maximum size limit.
 */
public class LruBitmapPool implements BitmapPool {
  private static final String TAG = "LruBitmapPool";
  private static final Bitmap.Config DEFAULT_CONFIG = Bitmap.Config.ARGB_8888;

  private final LruPoolStrategy strategy;
  private final Set<Bitmap.Config> allowedConfigs;
  private final int initialMaxSize;
  private final BitmapTracker tracker;

  private int maxSize;
  private int currentSize;
  private int hits;
  private int misses;
  private int puts;
  private int evictions;

  // Exposed for testing only.
  LruBitmapPool(int maxSize, LruPoolStrategy strategy, Set<Bitmap.Config> allowedConfigs) {
    this.initialMaxSize = maxSize;
    this.maxSize = maxSize;
    this.strategy = strategy;
    this.allowedConfigs = allowedConfigs;
    this.tracker = new NullBitmapTracker();
  }

  /**
   * Constructor for LruBitmapPool.
   *
   * @param maxSize The initial maximum size of the pool in bytes.
   */
  public LruBitmapPool(int maxSize) {
    this(maxSize, getDefaultStrategy(), getDefaultAllowedConfigs());
  }

  /**
   * Constructor for LruBitmapPool.
   *
   * @param maxSize        The initial maximum size of the pool in bytes.
   * @param allowedConfigs A white listed set of {@link android.graphics.Bitmap.Config} that are
   *                       allowed to be put into the pool. Configs not in the allowed set will be
   *                       rejected.
   */
  public LruBitmapPool(int maxSize, Set<Bitmap.Config> allowedConfigs) {
    this(maxSize, getDefaultStrategy(), allowedConfigs);
  }

  @Override
  public int getMaxSize() {
    return maxSize;
  }

  @Override
  public synchronized void setSizeMultiplier(float sizeMultiplier) {
    maxSize = Math.round(initialMaxSize * sizeMultiplier);
    evict();
  }

  @Override
  public synchronized boolean put(Bitmap bitmap) {
    if (bitmap == null) {
      throw new NullPointerException("Bitmap must not be null");
    }
    if (!bitmap.isMutable() || strategy.getSize(bitmap) > maxSize || !allowedConfigs
        .contains(bitmap.getConfig())) {
      if (Log.isLoggable(TAG, Log.VERBOSE)) {
        Log.v(TAG,
            "Reject bitmap from pool" + ", bitmap: " + strategy.logBitmap(bitmap) + ", is mutable: "
                + bitmap.isMutable() + ", is allowed config: " + allowedConfigs
                .contains(bitmap.getConfig()));
      }
      return false;
    }

    final int size = strategy.getSize(bitmap);
    strategy.put(bitmap);
    tracker.add(bitmap);

    puts++;
    currentSize += size;

    if (Log.isLoggable(TAG, Log.VERBOSE)) {
      Log.v(TAG, "Put bitmap in pool=" + strategy.logBitmap(bitmap));
    }
    dump();

    evict();
    return true;
  }

  private void evict() {
    trimToSize(maxSize);
  }

  @Override
  public synchronized Bitmap get(int width, int height, Bitmap.Config config) {
    Bitmap result = getDirty(width, height, config);
    if (result != null) {
      // Bitmaps in the pool contain random data that in some cases must be cleared for an image
      // to be rendered
      // correctly. we shouldn't force all consumers to independently erase the contents
      // individually, so we do so
      // here. See issue #131.
      result.eraseColor(Color.TRANSPARENT);
    }

    return result;
  }

  @TargetApi(Build.VERSION_CODES.HONEYCOMB_MR1)
  @Override
  public synchronized Bitmap getDirty(int width, int height, Bitmap.Config config) {
    // Config will be null for non public config types, which can lead to transformations naively
    // passing in
    // null as the requested config here. See issue #194.
    final Bitmap result = strategy.get(width, height, config != null ? config : DEFAULT_CONFIG);
    if (result == null) {
      if (Log.isLoggable(TAG, Log.DEBUG)) {
        Log.d(TAG, "Missing bitmap=" + strategy.logBitmap(width, height, config));
      }
      misses++;
    } else {
      hits++;
      currentSize -= strategy.getSize(result);
      tracker.remove(result);
      if (Build.VERSION.SDK_INT >= Build.VERSION_CODES.HONEYCOMB_MR1) {
        result.setHasAlpha(true);
      }
    }
    if (Log.isLoggable(TAG, Log.VERBOSE)) {
      Log.v(TAG, "Get bitmap=" + strategy.logBitmap(width, height, config));
    }
    dump();

    return result;
  }

  @Override
  public void clearMemory() {
    trimToSize(0);
  }

  @SuppressLint("InlinedApi")
  @Override
  public void trimMemory(int level) {
    if (level >= android.content.ComponentCallbacks2.TRIM_MEMORY_MODERATE) {
      clearMemory();
    } else if (level >= android.content.ComponentCallbacks2.TRIM_MEMORY_BACKGROUND) {
      trimToSize(maxSize / 2);
    }
  }

  private synchronized void trimToSize(int size) {
    while (currentSize > size) {
      final Bitmap removed = strategy.removeLast();
      tracker.remove(removed);
      currentSize -= strategy.getSize(removed);
      removed.recycle();
      evictions++;
      if (Log.isLoggable(TAG, Log.DEBUG)) {
        Log.d(TAG, "Evicting bitmap=" + strategy.logBitmap(removed));
      }
      dump();
    }
  }

  private void dump() {
    if (Log.isLoggable(TAG, Log.VERBOSE)) {
      Log.v(TAG, "Hits=" + hits + " misses=" + misses + " puts=" + puts + " evictions=" + evictions
          + " currentSize=" + currentSize + " maxSize=" + maxSize + "\nStrategy=" + strategy);
    }
  }

  private static LruPoolStrategy getDefaultStrategy() {
    final LruPoolStrategy strategy;
    if (Build.VERSION.SDK_INT >= Build.VERSION_CODES.KITKAT) {
      strategy = new SizeStrategy();
    } else {
      strategy = new AttributeStrategy();
    }
    return strategy;
  }

  private static Set<Bitmap.Config> getDefaultAllowedConfigs() {
    Set<Bitmap.Config> configs = new HashSet<>();
    configs.addAll(Arrays.asList(Bitmap.Config.values()));
    if (Build.VERSION.SDK_INT >= 19) {
      configs.add(null);
    }
    return Collections.unmodifiableSet(configs);
  }

  private interface BitmapTracker {
    void add(Bitmap bitmap);

    void remove(Bitmap bitmap);
  }

  @SuppressWarnings("unused")
  // Only used for debugging
  private static class ThrowingBitmapTracker implements BitmapTracker {
    private final Set<Bitmap> bitmaps = Collections.synchronizedSet(new HashSet<Bitmap>());

    @Override
    public void add(Bitmap bitmap) {
      if (bitmaps.contains(bitmap)) {
        throw new IllegalStateException(
            "Can't add already added bitmap: " + bitmap + " [" + bitmap.getWidth() + "x" + bitmap
                .getHeight() + "]");
      }
      bitmaps.add(bitmap);
    }

    @Override
    public void remove(Bitmap bitmap) {
      if (!bitmaps.contains(bitmap)) {
        throw new IllegalStateException("Cannot remove bitmap not in tracker");
      }
      bitmaps.remove(bitmap);
    }
  }

  private static class NullBitmapTracker implements BitmapTracker {
    @Override
<<<<<<< HEAD
    public void add(Bitmap bitmap) {
      // Do nothing.
=======
    public void clearMemory() {
        if (Log.isLoggable(TAG, Log.VERBOSE)) {
            Log.d(TAG, "clearMemory");
        }
        trimToSize(0);
>>>>>>> 431ccaf0
    }

    @Override
<<<<<<< HEAD
    public void remove(Bitmap bitmap) {
      // Do nothing.
=======
    public void trimMemory(int level) {
        if (Log.isLoggable(TAG, Log.VERBOSE)) {
            Log.d(TAG, "trimMemory, level=" + level);
        }
        if (level >= android.content.ComponentCallbacks2.TRIM_MEMORY_MODERATE) {
            clearMemory();
        } else if (level >= android.content.ComponentCallbacks2.TRIM_MEMORY_BACKGROUND) {
            trimToSize(maxSize / 2);
        }
    }

    private synchronized void trimToSize(int size) {
        while (currentSize > size) {
            final Bitmap removed = strategy.removeLast();
            // TODO: This shouldn't ever happen, see #331.
            if (removed == null) {
                if (Log.isLoggable(TAG, Log.WARN)) {
                    Log.w(TAG, "Size mismatch, resetting");
                    dumpUnchecked();
                }
                currentSize = 0;
                return;
            }

            tracker.remove(removed);
            currentSize -= strategy.getSize(removed);
            removed.recycle();
            evictions++;
            if (Log.isLoggable(TAG, Log.DEBUG)) {
                Log.d(TAG, "Evicting bitmap=" + strategy.logBitmap(removed));
            }
            dump();
        }
    }

    private void dump() {
        if (Log.isLoggable(TAG, Log.VERBOSE)) {
            dumpUnchecked();
        }
    }

    private void dumpUnchecked() {
        Log.v(TAG, "Hits="  + hits
                    + ", misses=" + misses
                    + ", puts=" + puts
                    + ", evictions=" + evictions
                    + ", currentSize=" + currentSize
                    + ", maxSize=" + maxSize
                    + "\nStrategy=" + strategy);
    }

    private static LruPoolStrategy getDefaultStrategy() {
        final LruPoolStrategy strategy;
        if (Build.VERSION.SDK_INT >= Build.VERSION_CODES.KITKAT) {
            strategy = new SizeConfigStrategy();
        } else {
            strategy = new AttributeStrategy();
        }
        return strategy;
    }

    private static Set<Bitmap.Config> getDefaultAllowedConfigs() {
        Set<Bitmap.Config> configs = new HashSet<Bitmap.Config>();
        configs.addAll(Arrays.asList(Bitmap.Config.values()));
        if (Build.VERSION.SDK_INT >= 19) {
            configs.add(null);
        }
        return Collections.unmodifiableSet(configs);
    }

    private interface BitmapTracker {
        void add(Bitmap bitmap);
        void remove(Bitmap bitmap);
    }

    @SuppressWarnings("unused")
    // Only used for debugging
    private static class ThrowingBitmapTracker implements BitmapTracker {
        private final Set<Bitmap> bitmaps = Collections.synchronizedSet(new HashSet<Bitmap>());

        @Override
        public void add(Bitmap bitmap) {
            if (bitmaps.contains(bitmap)) {
                throw new IllegalStateException("Can't add already added bitmap: " + bitmap + " [" + bitmap.getWidth()
                        + "x" + bitmap.getHeight() + "]");
            }
            bitmaps.add(bitmap);
        }

        @Override
        public void remove(Bitmap bitmap) {
            if (!bitmaps.contains(bitmap)) {
                throw new IllegalStateException("Cannot remove bitmap not in tracker");
            }
            bitmaps.remove(bitmap);
        }
    }

    private static class NullBitmapTracker implements BitmapTracker {
        @Override
        public void add(Bitmap bitmap) {
            // Do nothing.
        }

        @Override
        public void remove(Bitmap bitmap) {
            // Do nothing.
        }
>>>>>>> 431ccaf0
    }
  }
}<|MERGE_RESOLUTION|>--- conflicted
+++ resolved
@@ -80,8 +80,8 @@
     if (bitmap == null) {
       throw new NullPointerException("Bitmap must not be null");
     }
-    if (!bitmap.isMutable() || strategy.getSize(bitmap) > maxSize || !allowedConfigs
-        .contains(bitmap.getConfig())) {
+    if (!bitmap.isMutable() || strategy.getSize(bitmap) > maxSize
+        || !allowedConfigs.contains(bitmap.getConfig())) {
       if (Log.isLoggable(TAG, Log.VERBOSE)) {
         Log.v(TAG,
             "Reject bitmap from pool" + ", bitmap: " + strategy.logBitmap(bitmap) + ", is mutable: "
@@ -116,10 +116,8 @@
     Bitmap result = getDirty(width, height, config);
     if (result != null) {
       // Bitmaps in the pool contain random data that in some cases must be cleared for an image
-      // to be rendered
-      // correctly. we shouldn't force all consumers to independently erase the contents
-      // individually, so we do so
-      // here. See issue #131.
+      // to be rendered correctly. we shouldn't force all consumers to independently erase the
+      // contents individually, so we do so here. See issue #131.
       result.eraseColor(Color.TRANSPARENT);
     }
 
@@ -130,8 +128,7 @@
   @Override
   public synchronized Bitmap getDirty(int width, int height, Bitmap.Config config) {
     // Config will be null for non public config types, which can lead to transformations naively
-    // passing in
-    // null as the requested config here. See issue #194.
+    // passing in null as the requested config here. See issue #194.
     final Bitmap result = strategy.get(width, height, config != null ? config : DEFAULT_CONFIG);
     if (result == null) {
       if (Log.isLoggable(TAG, Log.DEBUG)) {
@@ -162,6 +159,9 @@
   @SuppressLint("InlinedApi")
   @Override
   public void trimMemory(int level) {
+    if (Log.isLoggable(TAG, Log.VERBOSE)) {
+      Log.d(TAG, "trimMemory, level=" + level);
+    }
     if (level >= android.content.ComponentCallbacks2.TRIM_MEMORY_MODERATE) {
       clearMemory();
     } else if (level >= android.content.ComponentCallbacks2.TRIM_MEMORY_BACKGROUND) {
@@ -172,6 +172,15 @@
   private synchronized void trimToSize(int size) {
     while (currentSize > size) {
       final Bitmap removed = strategy.removeLast();
+      // TODO: This shouldn't ever happen, see #331.
+      if (removed == null) {
+        if (Log.isLoggable(TAG, Log.WARN)) {
+          Log.w(TAG, "Size mismatch, resetting");
+          dumpUnchecked();
+        }
+        currentSize = 0;
+        return;
+      }
       tracker.remove(removed);
       currentSize -= strategy.getSize(removed);
       removed.recycle();
@@ -185,15 +194,19 @@
 
   private void dump() {
     if (Log.isLoggable(TAG, Log.VERBOSE)) {
-      Log.v(TAG, "Hits=" + hits + " misses=" + misses + " puts=" + puts + " evictions=" + evictions
-          + " currentSize=" + currentSize + " maxSize=" + maxSize + "\nStrategy=" + strategy);
-    }
+      dumpUnchecked();
+    }
+  }
+
+  private void dumpUnchecked() {
+    Log.v(TAG, "Hits=" + hits + ", misses=" + misses + ", puts=" + puts + ", evictions=" + evictions
+        + ", currentSize=" + currentSize + ", maxSize=" + maxSize + "\nStrategy=" + strategy);
   }
 
   private static LruPoolStrategy getDefaultStrategy() {
     final LruPoolStrategy strategy;
     if (Build.VERSION.SDK_INT >= Build.VERSION_CODES.KITKAT) {
-      strategy = new SizeStrategy();
+      strategy = new SizeConfigStrategy();
     } else {
       strategy = new AttributeStrategy();
     }
@@ -241,132 +254,13 @@
 
   private static class NullBitmapTracker implements BitmapTracker {
     @Override
-<<<<<<< HEAD
     public void add(Bitmap bitmap) {
       // Do nothing.
-=======
-    public void clearMemory() {
-        if (Log.isLoggable(TAG, Log.VERBOSE)) {
-            Log.d(TAG, "clearMemory");
-        }
-        trimToSize(0);
->>>>>>> 431ccaf0
-    }
-
-    @Override
-<<<<<<< HEAD
+    }
+
+    @Override
     public void remove(Bitmap bitmap) {
       // Do nothing.
-=======
-    public void trimMemory(int level) {
-        if (Log.isLoggable(TAG, Log.VERBOSE)) {
-            Log.d(TAG, "trimMemory, level=" + level);
-        }
-        if (level >= android.content.ComponentCallbacks2.TRIM_MEMORY_MODERATE) {
-            clearMemory();
-        } else if (level >= android.content.ComponentCallbacks2.TRIM_MEMORY_BACKGROUND) {
-            trimToSize(maxSize / 2);
-        }
-    }
-
-    private synchronized void trimToSize(int size) {
-        while (currentSize > size) {
-            final Bitmap removed = strategy.removeLast();
-            // TODO: This shouldn't ever happen, see #331.
-            if (removed == null) {
-                if (Log.isLoggable(TAG, Log.WARN)) {
-                    Log.w(TAG, "Size mismatch, resetting");
-                    dumpUnchecked();
-                }
-                currentSize = 0;
-                return;
-            }
-
-            tracker.remove(removed);
-            currentSize -= strategy.getSize(removed);
-            removed.recycle();
-            evictions++;
-            if (Log.isLoggable(TAG, Log.DEBUG)) {
-                Log.d(TAG, "Evicting bitmap=" + strategy.logBitmap(removed));
-            }
-            dump();
-        }
-    }
-
-    private void dump() {
-        if (Log.isLoggable(TAG, Log.VERBOSE)) {
-            dumpUnchecked();
-        }
-    }
-
-    private void dumpUnchecked() {
-        Log.v(TAG, "Hits="  + hits
-                    + ", misses=" + misses
-                    + ", puts=" + puts
-                    + ", evictions=" + evictions
-                    + ", currentSize=" + currentSize
-                    + ", maxSize=" + maxSize
-                    + "\nStrategy=" + strategy);
-    }
-
-    private static LruPoolStrategy getDefaultStrategy() {
-        final LruPoolStrategy strategy;
-        if (Build.VERSION.SDK_INT >= Build.VERSION_CODES.KITKAT) {
-            strategy = new SizeConfigStrategy();
-        } else {
-            strategy = new AttributeStrategy();
-        }
-        return strategy;
-    }
-
-    private static Set<Bitmap.Config> getDefaultAllowedConfigs() {
-        Set<Bitmap.Config> configs = new HashSet<Bitmap.Config>();
-        configs.addAll(Arrays.asList(Bitmap.Config.values()));
-        if (Build.VERSION.SDK_INT >= 19) {
-            configs.add(null);
-        }
-        return Collections.unmodifiableSet(configs);
-    }
-
-    private interface BitmapTracker {
-        void add(Bitmap bitmap);
-        void remove(Bitmap bitmap);
-    }
-
-    @SuppressWarnings("unused")
-    // Only used for debugging
-    private static class ThrowingBitmapTracker implements BitmapTracker {
-        private final Set<Bitmap> bitmaps = Collections.synchronizedSet(new HashSet<Bitmap>());
-
-        @Override
-        public void add(Bitmap bitmap) {
-            if (bitmaps.contains(bitmap)) {
-                throw new IllegalStateException("Can't add already added bitmap: " + bitmap + " [" + bitmap.getWidth()
-                        + "x" + bitmap.getHeight() + "]");
-            }
-            bitmaps.add(bitmap);
-        }
-
-        @Override
-        public void remove(Bitmap bitmap) {
-            if (!bitmaps.contains(bitmap)) {
-                throw new IllegalStateException("Cannot remove bitmap not in tracker");
-            }
-            bitmaps.remove(bitmap);
-        }
-    }
-
-    private static class NullBitmapTracker implements BitmapTracker {
-        @Override
-        public void add(Bitmap bitmap) {
-            // Do nothing.
-        }
-
-        @Override
-        public void remove(Bitmap bitmap) {
-            // Do nothing.
-        }
->>>>>>> 431ccaf0
     }
   }
 }