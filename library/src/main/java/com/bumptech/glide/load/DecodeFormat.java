--- conflicted
+++ resolved
@@ -1,4 +1,6 @@
 package com.bumptech.glide.load;
+
+import android.os.Build;
 
 /**
  * Options for setting the value of {@link android.graphics.Bitmap#getConfig()} for
@@ -11,13 +13,12 @@
  * preference rather than a requirement. </p>
  */
 public enum DecodeFormat {
-<<<<<<< HEAD
   /**
    * All bitmaps returned by the {@link com.bumptech.glide.load.resource.bitmap.BitmapDecoder}
    * should return {@link android.graphics.Bitmap.Config#ARGB_8888} for
    * {@link android.graphics.Bitmap#getConfig()}.
    */
-  ALWAYS_ARGB_8888,
+  PREFER_ARGB_8888,
 
   /**
    * Bitmaps decoded from image formats that support and/or use alpha (some types of PNGs, GIFs etc)
@@ -39,41 +40,5 @@
   /**
    * The default value for DecodeFormat.
    */
-  public static final DecodeFormat DEFAULT = REQUIRE_ARGB_8888 ? ALWAYS_ARGB_8888 : PREFER_RGB_565;
-=======
-    /**
-     * All bitmaps returned by the {@link com.bumptech.glide.load.resource.bitmap.BitmapDecoder} should return
-     * {@link android.graphics.Bitmap.Config#ARGB_8888} for {@link android.graphics.Bitmap#getConfig()}.
-     *
-     * @deprecated Use the equivalent but less misleadingly named {@link #PREFER_ARGB_8888}. Scheduled to be removed
-     * in Glide 4.0
-     */
-    @Deprecated
-    ALWAYS_ARGB_8888,
-
-    /**
-     * Bitmaps decoded from most image formats (other than GIFs with hidden configs), will be decoded with the
-     * ARGB_8888 config.
-     *
-     * <p>
-     *     {@link android.graphics.BitmapFactory} does not allow us to guarantee that all returned Bitmaps will
-     *     be of a requested config without resorting to expensive copying. As a result, this is a preference only.
-     *     Most GIFs, for example, will still produce {@link android.graphics.Bitmap}s with null
-     *     {@link android.graphics.Bitmap.Config}s.
-     * </p>
-     */
-    PREFER_ARGB_8888,
-
-    /**
-     * Bitmaps decoded from image formats that support and/or use alpha (some types of PNGs, GIFs etc) should
-     * return {@link android.graphics.Bitmap.Config#ARGB_8888} for {@link android.graphics.Bitmap#getConfig()}. Bitmaps
-     * decoded from formats that don't support or use alpha should return
-     * {@link android.graphics.Bitmap.Config#RGB_565} for {@link android.graphics.Bitmap#getConfig()}.
-     *
-     */
-    PREFER_RGB_565;
-
-    /** The default value for DecodeFormat. */
-    public static final DecodeFormat DEFAULT = PREFER_RGB_565;
->>>>>>> 431ccaf0
+  public static final DecodeFormat DEFAULT = REQUIRE_ARGB_8888 ? PREFER_ARGB_8888 : PREFER_RGB_565;
 }