package com.bumptech.glide.util;

import android.support.annotation.NonNull;
import android.support.annotation.Nullable;
import android.text.TextUtils;

import java.util.Collection;

/**
 * Contains common assertions.
 */
public final class Preconditions {

  private Preconditions() {
    // Utility class.
  }

  public static void checkArgument(boolean expression, @NonNull String message) {
    if (!expression) {
      throw new IllegalArgumentException(message);
    }
  }

  @NonNull
  public static <T> T checkNotNull(@Nullable T arg) {
    return checkNotNull(arg, "Argument must not be null");
  }

  @NonNull
<<<<<<< HEAD
  public static <T> T checkNotNull(@Nullable T arg, String message) {
=======
  public static <T> T checkNotNull(@Nullable T arg, @NonNull String message) {
>>>>>>> 0cffd1da
    if (arg == null) {
      throw new NullPointerException(message);
    }
    return arg;
  }

  @NonNull
  public static String checkNotEmpty(@Nullable String string) {
    if (TextUtils.isEmpty(string)) {
      throw new IllegalArgumentException("Must not be null or empty");
    }
    return string;
  }

  @NonNull
  public static <T extends Collection<Y>, Y> T checkNotEmpty(@NonNull T collection) {
    if (collection.isEmpty()) {
      throw new IllegalArgumentException("Must not be empty.");
    }
    return collection;
  }
}<|MERGE_RESOLUTION|>--- conflicted
+++ resolved
@@ -27,11 +27,7 @@
   }
 
   @NonNull
-<<<<<<< HEAD
-  public static <T> T checkNotNull(@Nullable T arg, String message) {
-=======
   public static <T> T checkNotNull(@Nullable T arg, @NonNull String message) {
->>>>>>> 0cffd1da
     if (arg == null) {
       throw new NullPointerException(message);
     }
