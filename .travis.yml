language: android
sudo: required
dist: trusty

before_install:
  - mkdir "$ANDROID_HOME/licenses" || true
  - echo -e "\n8933bad161af4178b1185d1a37fbf41ea5269c55\nd56f5187479451eabf01fb78af6dfcb131a6481e" > "$ANDROID_HOME/licenses/android-sdk-license"
  - echo -e "\n84831b9409646a918e30573bab4c9c91346d8abd\n504667f4c0de7af1a06de9f4b1727b84351f2910" > "$ANDROID_HOME/licenses/android-sdk-preview-license"

android:
  components:
    # https://github.com/travis-ci/travis-ci/issues/6040#issuecomment-219367943
    - tools
    - tools
<<<<<<< HEAD

licenses:
  - 'android-sdk-license.*'
=======
>>>>>>> 597a915f

jdk:
  - oraclejdk8

env:
  matrix:
    - COMPONENT=unit
    - COMPONENT=firebase
    - COMPONENT=instrumentation ANDROID_TARGET=16
    - COMPONENT=instrumentation ANDROID_TARGET=17
    - COMPONENT=instrumentation ANDROID_TARGET=18
    - COMPONENT=instrumentation ANDROID_TARGET=19
    - COMPONENT=instrumentation ANDROID_TARGET=21
    - COMPONENT=instrumentation ANDROID_TARGET=22
    - COMPONENT=samples

before_script:
  - ./scripts/travis_before_script.sh

script:
  - ./scripts/travis_script.sh

after_success:
  - ./scripts/travis_after_success.sh

before_cache:
  - rm -f $HOME/.gradle/caches/modules-2/modules-2.lock
  - rm -fr $HOME/.gradle/caches/*/plugin-resolution/
cache:
  directories:
    - $HOME/.gradle/caches/
    - $HOME/.gradle/wrapper/
    - $HOME/.android/build-cache
<|MERGE_RESOLUTION|>--- conflicted
+++ resolved
@@ -12,12 +12,6 @@
     # https://github.com/travis-ci/travis-ci/issues/6040#issuecomment-219367943
     - tools
     - tools
-<<<<<<< HEAD
-
-licenses:
-  - 'android-sdk-license.*'
-=======
->>>>>>> 597a915f
 
 jdk:
   - oraclejdk8
